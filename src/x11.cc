--- conflicted
+++ resolved
@@ -44,10 +44,6 @@
 
 #ifdef BUILD_XFT
 #include <X11/Xft/Xft.h>
-<<<<<<< HEAD
-=======
-int use_xft;
->>>>>>> 2f838fe6
 #endif
 
 #ifdef BUILD_XDBE
